--- conflicted
+++ resolved
@@ -2,9 +2,9 @@
 ### Daniel Boutros, Thomas Gaskin, Oscar de Wit
 
 A machine learning tool for solving weak non-linear PDEs, developed for the CMI
-core course project at the University of Cambridge. It is based on [work](https://doi.org/10.1016/j.cma.2020.113547) 
-by Ehsan Kharazmi et al. Our code covers one- and two-dimensional domains, 
-and includes several additional differential equations that can be solved. The model can be controlled from a config file. 
+core course project at the University of Cambridge. It is based on [work](https://doi.org/10.1016/j.cma.2020.113547)
+by Ehsan Kharazmi et al. Our code covers one- and two-dimensional domains,
+and includes several additional differential equations that can be solved. The model can be controlled from a config file.
 The code is implemented using [Pytorch](https://pytorch.org/tutorials/) and is unit-tested.
 
 
@@ -13,15 +13,6 @@
 The following packages are required to run the code. We recommend installing these
 into a virtal environment to avoid interfering with system-wide package installations.
 
-<<<<<<< HEAD
-| Package        | Version | Comments                   |
-|----------------|---------|----------------------------|
-| Python         | \>= 3.9 |                            |
-| Tensorflow     | \>= 2.0 | Machine learning package.  |
-| PyYAML         | \>= 6.0 | Handles configuration      |
-| pyDOE          | 
-| matplotlib
-=======
 | Package    | Version  | Comments                         |
 |------------|----------|----------------------------------|
 | Python     | \>= 3.9  |                                  |
@@ -30,10 +21,9 @@
 | matplotlib |          | Handles plotting                 |
 | latex      |          | Recommended for plotting         |
 | pytest     |          | Optional; used for running tests |
->>>>>>> dbbf88bd
 
 > **_Note:_**  On Apple Silicon, using the GPU to train is currently [WIP](https://github.com/pytorch/pytorch/issues/47702).
-> 
+>
 ### Running the model
 To execute, run the `main.py` file. Results are stored in the `Results` folder — make sure not to delete it.
 #### Modifying model parameters
@@ -59,26 +49,26 @@
 | `rcParams`                       | rcParams for the plots                                                                                                                                                                                     |
 
 #### Modifying the external forcing
-To modify the external forcing, go to the `function_definitions.py` file and modify the function called `f`. Test functions can 
-be modified in `Utils/test_functions`. One-dimensional test functions must take two inputs: an x-value, and an `int n` which serves as 
+To modify the external forcing, go to the `function_definitions.py` file and modify the function called `f`. Test functions can
+be modified in `Utils/test_functions`. One-dimensional test functions must take two inputs: an x-value, and an `int n` which serves as
 a label for the test function.
 
-#### Adding new equation types 
-To let the model solve new equation types, add a new file to the `Utils/Variational_forms.py` folder, and include it in the 
-module by adding it to `Variational_forms/__init__.py`. Return your new 
+#### Adding new equation types
+To let the model solve new equation types, add a new file to the `Utils/Variational_forms.py` folder, and include it in the
+module by adding it to `Variational_forms/__init__.py`. Return your new
 variational loss in the `variational_loss` function in the `VPINN` class (`VPINN.py`).
 
-> **_Note:_** It is essential that all your datatypes have the same _dimensions_ when calculating 
-> the losses. If your loss functions stay constant even for a high number of iterations, 
-> this may be indicative of incompatible data dimensions, e.g. between training data and model 
-> predictions. pytorch will not throw an error, but will simply not be able to correctly perform 
-> the backwards pass through the loss calculation. 
+> **_Note:_** It is essential that all your datatypes have the same _dimensions_ when calculating
+> the losses. If your loss functions stay constant even for a high number of iterations,
+> this may be indicative of incompatible data dimensions, e.g. between training data and model
+> predictions. pytorch will not throw an error, but will simply not be able to correctly perform
+> the backwards pass through the loss calculation.
 
-> **_Hint:_** We recommend making use of the _testing_ capabilities when implementing new 
-> features (see below). Use the testing tools provided to first write comprehensive tests for whatever it is you wish to implement, 
-> thereby making sure your feature behaves as expected. This will significantly reduce the time you 
+> **_Hint:_** We recommend making use of the _testing_ capabilities when implementing new
+> features (see below). Use the testing tools provided to first write comprehensive tests for whatever it is you wish to implement,
+> thereby making sure your feature behaves as expected. This will significantly reduce the time you
 > spend debugging the code.
-> 
+>
 ### Custom data types
 
 We have implemented several custom data types to facilitate handling
@@ -89,11 +79,11 @@
 ```python
 class Grid(*, x: Sequence = None, y: Sequence = None)
 ```
-This implements a grid from a list of coordinates. A grid can be either one- or two-dimensional, 
+This implements a grid from a list of coordinates. A grid can be either one- or two-dimensional,
 depending on how many arguments are passed. Grid attributes can be easily accessed via several useful
 member functions: ```grid.x``` and ```grid.y``` return the coordinate axes, while ```grid.data```
-returns the grid as an array of points. ```grid.boundary``` returns the grid boundary. ```grid.dim``` returns the 
-dimension of the grid, and ```grid.size``` returns the number of points it contains. ``grid.volume`` returns the 
+returns the grid as an array of points. ```grid.boundary``` returns the grid boundary. ```grid.dim``` returns the
+dimension of the grid, and ```grid.size``` returns the number of points it contains. ``grid.volume`` returns the
 grid volume.
 
 #### The `DataSet` class:
@@ -101,16 +91,16 @@
 class DataSet(*, x: Sequence, f: Sequence,
               as_tensor: bool = False, data_type: tf.DType = tf.dtypes.float64)
 ```
-The `DataSet` class is similar in syntax to `pandas.DataFrame`, but allowing for compatibility with 
-tensorflow types. A `DataSet` contains points and data values --- the former can be accessed via 
-`DataSet.coords`, the latter via `DataSet.data`. If `as_tensor` is set to `True`, the elements will be 
-`tf.Tensors`, allowing for them to be passed to a neural net. The `DataSet` can return only the coordinates of 
+The `DataSet` class is similar in syntax to `pandas.DataFrame`, but allowing for compatibility with
+tensorflow types. A `DataSet` contains points and data values --- the former can be accessed via
+`DataSet.coords`, the latter via `DataSet.data`. If `as_tensor` is set to `True`, the elements will be
+`tf.Tensors`, allowing for them to be passed to a neural net. The `DataSet` can return only the coordinates of
 a particular axis via `DataSet.axis()`, as well as the shorthands `DataSet.x` and `DataSet.y` for convenience.
 `DataSet.dim` and `DataSet.size` returns the dimensions of the coordinates and the size of the data set respectively.
 
 ### Running tests
 
-The code is unit-tested to ensure correct functionality. It is recommended that you test 
+The code is unit-tested to ensure correct functionality. It is recommended that you test
 any changes or additions you make to the package. To run tests, navigate to the folder containing the `main.py` file, enter your
 virtual environment, and execute `python -m pytest -v Tests/`. This will run *all* tests in the `Tests` folder.
 To run individual tests, simply specify the file you wish to run.